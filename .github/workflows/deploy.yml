name: Deploy to AWS

on:
  push:
    branches: [ main, master ]
  workflow_dispatch:

jobs:
  deploy:
    runs-on: ubuntu-latest
    steps:
      - uses: actions/checkout@v3
      
      - name: Set up Python
        uses: actions/setup-python@v4
        with:
          python-version: '3.9'
      
      - name: Configure AWS credentials
        uses: aws-actions/configure-aws-credentials@v2
        with:
          aws-access-key-id: ${{ secrets.AWS_ACCESS_KEY_ID }}
          aws-secret-access-key: ${{ secrets.AWS_SECRET_ACCESS_KEY }}
          aws-region: ap-south-1
      
      - name: Check for existing S3 bucket in wrong region
        id: check_bucket
        run: |
          ACCOUNT_ID=$(aws sts get-caller-identity --query Account --output text)
          BUCKET_NAME="lambda-deployment-${ACCOUNT_ID}"
          
          # Check if bucket exists in any region
          if aws s3api head-bucket --bucket ${BUCKET_NAME} 2>/dev/null; then
            echo "Bucket exists, checking region..."
            
            # Get bucket location
            BUCKET_REGION=$(aws s3api get-bucket-location --bucket ${BUCKET_NAME} --query LocationConstraint --output text)
            
            # If null or empty, it's in us-east-1
            if [ "$BUCKET_REGION" == "None" ] || [ -z "$BUCKET_REGION" ]; then
              BUCKET_REGION="us-east-1"
            fi
            
            echo "Bucket region: ${BUCKET_REGION}"
            
            if [ "$BUCKET_REGION" != "ap-south-1" ]; then
              echo "Bucket exists in wrong region (${BUCKET_REGION}), will delete and recreate"
              echo "wrong_region=true" >> $GITHUB_OUTPUT
              echo "bucket_name=${BUCKET_NAME}" >> $GITHUB_OUTPUT
            else
              echo "Bucket exists in correct region (ap-south-1)"
              echo "wrong_region=false" >> $GITHUB_OUTPUT
            fi
          else
            echo "Bucket does not exist, will create new"
            echo "wrong_region=false" >> $GITHUB_OUTPUT
          fi
      
      - name: Delete bucket in wrong region if needed
        if: steps.check_bucket.outputs.wrong_region == 'true'
        run: |
<<<<<<< HEAD
          # Create S3 bucket for deployment if it doesn't exist
          aws s3api create-bucket \
            --bucket lambda-deployment-$(aws sts get-caller-identity --query Account --output text)-ap-south-1 \
            --region ap-south-1 \
            --create-bucket-configuration LocationConstraint=ap-south-1 || true
=======
          BUCKET_NAME=${{ steps.check_bucket.outputs.bucket_name }}
          echo "Deleting bucket ${BUCKET_NAME} in wrong region..."
          
          # Empty the bucket first
          aws s3 rm s3://${BUCKET_NAME} --recursive
          
          # Delete the bucket
          aws s3api delete-bucket --bucket ${BUCKET_NAME}
>>>>>>> ca50d6d7
          
          echo "Bucket deleted successfully"
          
          # Wait a moment for deletion to propagate
          sleep 10
      
      - name: Prepare Lambda package
        run: |
          chmod +x prepare-lambda.sh
          ./prepare-lambda.sh
      
<<<<<<< HEAD
      - name: Debug - List Zip Contents
        if: always()
        run: |
          echo "Listing top-level contents of text-to-sql-chatbot.zip:"
          ls -l text-to-sql-chatbot.zip
          unzip -l text-to-sql-chatbot.zip | head -n 20
          echo "-------------------------------------"
          echo "Checking for flask specifically in zip:"
          unzip -l text-to-sql-chatbot.zip | grep -i flask || echo "Flask not found in zip list"
      
      - name: Debug - Check Lambda Package
        run: |
          # Check if Lambda package was created and uploaded
          aws s3 ls s3://lambda-deployment-$(aws sts get-caller-identity --query Account --output text)-ap-south-1/
=======
      - name: Verify S3 bucket and Lambda package
        run: |
          ACCOUNT_ID=$(aws sts get-caller-identity --query Account --output text)
          BUCKET_NAME="lambda-deployment-${ACCOUNT_ID}"
          
          echo "Verifying S3 bucket exists in ap-south-1..."
          aws s3api get-bucket-location --bucket ${BUCKET_NAME}
          
          echo "Listing bucket contents..."
          aws s3 ls s3://${BUCKET_NAME}/
          
          echo "Verifying Lambda package exists..."
          aws s3api head-object --bucket ${BUCKET_NAME} --key text-to-sql-chatbot.zip || echo "Lambda package not found!"
>>>>>>> ca50d6d7
      
      - name: Deploy CloudFormation stack
        run: |
          # Check if stack exists and is in ROLLBACK_COMPLETE state
          if aws cloudformation describe-stacks --stack-name text-to-sql-chatbot --region ap-south-1 2>/dev/null | grep -q "ROLLBACK_COMPLETE"; then
            echo "Stack is in ROLLBACK_COMPLETE state, deleting it first..."
            aws cloudformation delete-stack --stack-name text-to-sql-chatbot --region ap-south-1
            echo "Waiting for stack deletion to complete..."
            aws cloudformation wait stack-delete-complete --stack-name text-to-sql-chatbot --region ap-south-1
          fi
          
          aws cloudformation deploy \
            --template-file cloudformation.yaml \
            --stack-name text-to-sql-chatbot \
            --capabilities CAPABILITY_IAM \
            --parameter-overrides \
              SecretName=text-to-sql-chatbot-secret-key \
            --region ap-south-1
      
      - name: Get deployment outputs
        id: outputs
        run: |
          OUTPUTS=$(aws cloudformation describe-stacks --stack-name text-to-sql-chatbot --query "Stacks[0].Outputs" --output json --region ap-south-1)
          echo "outputs<<EOF" >> $GITHUB_ENV
          echo "$OUTPUTS" >> $GITHUB_ENV
          echo "EOF" >> $GITHUB_ENV
          
          # Display outputs in table format for readability
          aws cloudformation describe-stacks --stack-name text-to-sql-chatbot --query "Stacks[0].Outputs" --output table --region ap-south-1
          
          # Extract API endpoint for easy access
          API_ENDPOINT=$(echo "$OUTPUTS" | jq -r '.[] | select(.OutputKey=="ApiEndpoint") | .OutputValue')
          echo "API Endpoint: $API_ENDPOINT"
      
      - name: Display deployment results
        run: |
          echo "Deployment completed successfully!"
          echo "API Endpoint: $(echo '${{ env.outputs }}' | jq -r '.[] | select(.OutputKey=="ApiEndpoint") | .OutputValue')"
      
      - name: Troubleshooting on failure
        if: failure()
        run: |
          echo "Deployment failed. Collecting troubleshooting information..."
          
          # Get stack events for debugging
          aws cloudformation describe-stack-events --stack-name text-to-sql-chatbot --region ap-south-1 --query "StackEvents[?ResourceStatus=='CREATE_FAILED' || ResourceStatus=='UPDATE_FAILED'].{Resource:LogicalResourceId, Status:ResourceStatus, Reason:ResourceStatusReason}" --output table<|MERGE_RESOLUTION|>--- conflicted
+++ resolved
@@ -59,22 +59,12 @@
       - name: Delete bucket in wrong region if needed
         if: steps.check_bucket.outputs.wrong_region == 'true'
         run: |
-<<<<<<< HEAD
           # Create S3 bucket for deployment if it doesn't exist
           aws s3api create-bucket \
             --bucket lambda-deployment-$(aws sts get-caller-identity --query Account --output text)-ap-south-1 \
             --region ap-south-1 \
             --create-bucket-configuration LocationConstraint=ap-south-1 || true
-=======
-          BUCKET_NAME=${{ steps.check_bucket.outputs.bucket_name }}
-          echo "Deleting bucket ${BUCKET_NAME} in wrong region..."
-          
-          # Empty the bucket first
-          aws s3 rm s3://${BUCKET_NAME} --recursive
-          
-          # Delete the bucket
-          aws s3api delete-bucket --bucket ${BUCKET_NAME}
->>>>>>> ca50d6d7
+
           
           echo "Bucket deleted successfully"
           
@@ -86,7 +76,6 @@
           chmod +x prepare-lambda.sh
           ./prepare-lambda.sh
       
-<<<<<<< HEAD
       - name: Debug - List Zip Contents
         if: always()
         run: |
@@ -101,21 +90,7 @@
         run: |
           # Check if Lambda package was created and uploaded
           aws s3 ls s3://lambda-deployment-$(aws sts get-caller-identity --query Account --output text)-ap-south-1/
-=======
-      - name: Verify S3 bucket and Lambda package
-        run: |
-          ACCOUNT_ID=$(aws sts get-caller-identity --query Account --output text)
-          BUCKET_NAME="lambda-deployment-${ACCOUNT_ID}"
-          
-          echo "Verifying S3 bucket exists in ap-south-1..."
-          aws s3api get-bucket-location --bucket ${BUCKET_NAME}
-          
-          echo "Listing bucket contents..."
-          aws s3 ls s3://${BUCKET_NAME}/
-          
-          echo "Verifying Lambda package exists..."
-          aws s3api head-object --bucket ${BUCKET_NAME} --key text-to-sql-chatbot.zip || echo "Lambda package not found!"
->>>>>>> ca50d6d7
+
       
       - name: Deploy CloudFormation stack
         run: |
